#!/usr/bin/env python3

# Copyright 2017-2018 Jussi Pakkanen et al
#
# Licensed under the Apache License, Version 2.0 (the "License");
# you may not use this file except in compliance with the License.
# You may obtain a copy of the License at
#
#     http://www.apache.org/licenses/LICENSE-2.0
#
# Unless required by applicable law or agreed to in writing, software
# distributed under the License is distributed on an "AS IS" BASIS,
# WITHOUT WARRANTIES OR CONDITIONS OF ANY KIND, either express or implied.
# See the License for the specific language governing permissions and
# limitations under the License.

import sys, os, subprocess, shutil, uuid, json
from glob import glob
import platform
import xml.etree.ElementTree as ET

sys.path.append(os.getcwd())

def gen_guid():
    return str(uuid.uuid4()).upper()

class Node:
    def __init__(self, dirs, files):
        assert(isinstance(dirs, list))
        assert(isinstance(files, list))
        self.dirs = dirs
        self.files = files

class PackageGenerator:

    def __init__(self, jsonfile):
        jsondata = json.load(open(jsonfile, 'rb'))
        self.product_name = jsondata['product_name']
        self.manufacturer = jsondata['manufacturer']
        self.version = jsondata['version']
        self.comments = jsondata['comments']
        self.installdir = jsondata['installdir']
        self.license_file = jsondata['license_file']
        self.name = jsondata['name']
        self.guid = '*'
        self.update_guid = jsondata['update_guid']
        self.basename = jsondata['name_base']
        self.need_msvcrt = jsondata.get('need_msvcrt', False)
        self.arch = jsondata.get('arch', 0)
        self.main_xml = self.basename + '.wxs'
        self.main_o = self.basename + '.wixobj'
<<<<<<< HEAD
        self.bytesize = 32 if '32' in platform.architecture()[0] else 64
        # rely on the environment variable since python architecture may not be the same as system architecture
        if 'PROGRAMFILES(X86)' in os.environ:
            self.bytesize = 64
        if self.arch == 32:
            self.bytesize = 32
        elif self.arch == 64:
           self.bytesize = 64
        self.final_output = '%s-%s-%d.msi' % (self.basename, self.version, self.bytesize)
        if self.bytesize == 64:
=======
        if 'arch' in jsondata:
            self.arch = jsondata['arch']
        else:
            # rely on the environment variable since python architecture may not be the same as system architecture
            if 'PROGRAMFILES(X86)' in os.environ:
                self.arch = 64
            else:
                self.arch = 32 if '32' in platform.architecture()[0] else 64
        self.final_output = '%s-%s-%d.msi' % (self.basename, self.version, self.arch)
        if self.arch == 64:
>>>>>>> be85459a
            self.progfile_dir = 'ProgramFiles64Folder'
            if platform.system() == "Windows":
                redist_glob = 'C:\\Program Files (x86)\\Microsoft Visual Studio\\2017\\Community\\VC\\Redist\\MSVC\\*\\MergeModules\\Microsoft_VC141_CRT_x64.msm'
            else:
                redist_glob = '/usr/share/msicreator/Microsoft_VC141_CRT_x64.msm'
        else:
            self.progfile_dir = 'ProgramFilesFolder'
            if platform.system() == "Windows":
                redist_glob = 'C:\\Program Files\\Microsoft Visual Studio\\2017\\Community\\VC\\Redist\\MSVC\\*\\MergeModules\\Microsoft_VC141_CRT_x86.msm'
            else:
                redist_glob = '/usr/share/msicreator/Microsoft_VC141_CRT_x86.msm'
        trials = glob(redist_glob)
<<<<<<< HEAD
        if self.need_msvcrt and len(trials) != 1:
            sys.exit('There are more than one potential redist dirs.')
=======
        if self.need_msvcrt:
            if len(trials) != 1:
                sys.exit('There are more than one potential redist dirs.')
>>>>>>> be85459a
            self.redist_path = trials[0]
        self.component_num = 0
        self.parts = jsondata['parts']
        self.feature_components = {}
        self.feature_properties = {}

    def generate_files(self):
        self.root = ET.Element('Wix', {'xmlns': 'http://schemas.microsoft.com/wix/2006/wi'})
        product = ET.SubElement(self.root, 'Product', {
            'Name': self.product_name,
            'Manufacturer': self.manufacturer,
            'Id': self.guid,
            'UpgradeCode': self.update_guid,
            'Language': '1033',
            'Codepage':  '1252',
            'Version': self.version,
        })

        package = ET.SubElement(product, 'Package',  {
            'Id': '*',
            'Keywords': 'Installer',
            'Description': '%s %s installer' % (self.name, self.version),
            'Comments': self.comments,
            'Manufacturer': self.manufacturer,
            'InstallerVersion': '500',
            'Languages': '1033',
            'Compressed': 'yes',
            'SummaryCodepage': '1252',
        })

        if self.arch == 64:
            package.set('Platform', 'x64')
        ET.SubElement(product, 'Media', {
            'Id': '1',
            'Cabinet': self.basename + '.cab',
            'EmbedCab': 'yes',
        })
        targetdir = ET.SubElement(product, 'Directory', {
            'Id': 'TARGETDIR',
            'Name': 'SourceDir',
        })
        progfiledir = ET.SubElement(targetdir, 'Directory', {
            'Id': self.progfile_dir,
        })
        installdir = ET.SubElement(progfiledir, 'Directory', {
            'Id': 'INSTALLDIR',
            'Name': self.installdir,
        })
        if self.need_msvcrt:
            ET.SubElement(installdir, 'Merge', {
                'Id': 'VCRedist',
                'SourceFile': self.redist_path,
                'DiskId': '1',
                'Language': '0',
            })

        ET.SubElement(product, 'Property', {
            'Id': 'WIXUI_INSTALLDIR',
            'Value': 'INSTALLDIR',
        })
        if platform.system() == "Windows":
            ET.SubElement(product, 'UIRef', {
                'Id': 'WixUI_FeatureTree',
            })

        top_feature = ET.SubElement(product, 'Feature', {
            'Id': 'Complete',
            'Title': self.name + ' ' + self.version,
            'Description': 'The complete package',
            'Display': 'expand',
            'Level': '1',
            'ConfigurableDirectory': 'INSTALLDIR',
        })

        for f in self.parts:
            self.scan_feature(top_feature, installdir, 1, f)

        if self.need_msvcrt:
            vcredist_feature = ET.SubElement(top_feature, 'Feature', {
                'Id': 'VCRedist',
                'Title': 'Visual C++ runtime',
                'AllowAdvertise': 'no',
                'Display': 'hidden',
                'Level': '1',
            })
            ET.SubElement(vcredist_feature, 'MergeRef', {'Id': 'VCRedist'})
        ET.ElementTree(self.root).write(self.main_xml, encoding='utf-8', xml_declaration=True)
        # ElementTree can not do prettyprinting so do it manually
        import xml.dom.minidom
        doc = xml.dom.minidom.parse(self.main_xml)
        with open(self.main_xml, 'w') as of:
            of.write(doc.toprettyxml())

    def scan_feature(self, top_feature, installdir, depth, feature):
        for sd in [feature['staged_dir']]:
            if '/' in sd or '\\' in sd:
                sys.exit('Staged_dir %s must not have a path segment.' % sd)
            nodes = {}
            for root, dirs, files in os.walk(sd):
                cur_node = Node(dirs, files)
                nodes[root] = cur_node
            fdict = {
                'Id': feature['id'],
                'Title': feature['title'],
                'Description': feature['description'],
                'Level': '1'
            }
            if feature.get('absent', 'ab') == 'disallow':
                fdict['Absent'] = 'disallow'
            self.feature_properties[sd] = fdict

            self.feature_components[sd] = []
            self.create_xml(nodes, sd, installdir, sd)
            self.build_features(nodes, top_feature, sd)

    def build_features(self, nodes, top_feature, staging_dir):
        feature = ET.SubElement(top_feature, 'Feature',  self.feature_properties[staging_dir])
        for component_id in self.feature_components[staging_dir]:
            ET.SubElement(feature, 'ComponentRef', {
                'Id': component_id,
            })

    def create_xml(self, nodes, current_dir, parent_xml_node, staging_dir):
        cur_node = nodes[current_dir]
        if cur_node.files:
            component_id = 'ApplicationFiles%d' % self.component_num
            comp_xml_node = ET.SubElement(parent_xml_node, 'Component', {
                'Id': component_id,
                'Guid': gen_guid(),
            })
            self.feature_components[staging_dir].append(component_id)
            if self.arch == 64:
                comp_xml_node.set('Win64', 'yes')
            if platform.system() == "Windows" and self.component_num == 0:
                ET.SubElement(comp_xml_node, 'Environment', {
                    'Id': 'Environment',
                    'Name': 'PATH',
                    'Part': 'last',
                    'System': 'yes',
                    'Action': 'set',
                    'Value': '[INSTALLDIR]',
                })
            self.component_num += 1
            for f in cur_node.files:
                file_id = os.path.join(current_dir, f).replace('\\', '_').replace('/', '_').replace('#', '_').replace('-', '_')
                ET.SubElement(comp_xml_node, 'File', {
                    'Id': file_id,
                    'Name': f,
                    'Source': os.path.join(current_dir, f),
                })

        for dirname in cur_node.dirs:
            dir_id = os.path.join(current_dir, dirname).replace('\\', '_').replace('/', '_')
            dir_node = ET.SubElement(parent_xml_node, 'Directory', {
                'Id': dir_id,
                'Name': dirname,
            })
            self.create_xml(nodes, os.path.join(current_dir, dirname), dir_node, staging_dir)

    def build_package(self):
        wixdir = 'c:\\Program Files\\Wix Toolset v3.11\\bin'
        if platform.system() != "Windows":
            wixdir = '/usr/bin'
        if not os.path.isdir(wixdir):
            wixdir = 'c:\\Program Files (x86)\\Wix Toolset v3.11\\bin'
        if not os.path.isdir(wixdir):
            print("ERROR: This script requires WIX")
            sys.exit(1)
        if platform.system() == "Windows":
            subprocess.check_call([os.path.join(wixdir, 'candle'), self.main_xml])
            subprocess.check_call([os.path.join(wixdir, 'light'),
                                   '-ext', 'WixUIExtension',
                                   '-cultures:en-us',
                                   '-dWixUILicenseRtf=' + self.license_file,
                                   '-out', self.final_output,
                                   self.main_o])
        else:
            subprocess.check_call([os.path.join(wixdir, 'wixl'), '-o', self.final_output, self.main_xml])

def run(args):
    if len(args) != 1:
        sys.exit('createmsi.py <msi definition json>')
    jsonfile = args[0]
    if '/' in jsonfile or '\\' in jsonfile:
        sys.exit('Input file %s must not contain a path segment.' % jsonfile)
    p = PackageGenerator(jsonfile)
    p.generate_files()
    p.build_package()

if __name__ == '__main__':
    run(sys.argv[1:])<|MERGE_RESOLUTION|>--- conflicted
+++ resolved
@@ -49,18 +49,6 @@
         self.arch = jsondata.get('arch', 0)
         self.main_xml = self.basename + '.wxs'
         self.main_o = self.basename + '.wixobj'
-<<<<<<< HEAD
-        self.bytesize = 32 if '32' in platform.architecture()[0] else 64
-        # rely on the environment variable since python architecture may not be the same as system architecture
-        if 'PROGRAMFILES(X86)' in os.environ:
-            self.bytesize = 64
-        if self.arch == 32:
-            self.bytesize = 32
-        elif self.arch == 64:
-           self.bytesize = 64
-        self.final_output = '%s-%s-%d.msi' % (self.basename, self.version, self.bytesize)
-        if self.bytesize == 64:
-=======
         if 'arch' in jsondata:
             self.arch = jsondata['arch']
         else:
@@ -71,7 +59,6 @@
                 self.arch = 32 if '32' in platform.architecture()[0] else 64
         self.final_output = '%s-%s-%d.msi' % (self.basename, self.version, self.arch)
         if self.arch == 64:
->>>>>>> be85459a
             self.progfile_dir = 'ProgramFiles64Folder'
             if platform.system() == "Windows":
                 redist_glob = 'C:\\Program Files (x86)\\Microsoft Visual Studio\\2017\\Community\\VC\\Redist\\MSVC\\*\\MergeModules\\Microsoft_VC141_CRT_x64.msm'
@@ -84,14 +71,9 @@
             else:
                 redist_glob = '/usr/share/msicreator/Microsoft_VC141_CRT_x86.msm'
         trials = glob(redist_glob)
-<<<<<<< HEAD
-        if self.need_msvcrt and len(trials) != 1:
-            sys.exit('There are more than one potential redist dirs.')
-=======
         if self.need_msvcrt:
             if len(trials) != 1:
                 sys.exit('There are more than one potential redist dirs.')
->>>>>>> be85459a
             self.redist_path = trials[0]
         self.component_num = 0
         self.parts = jsondata['parts']
